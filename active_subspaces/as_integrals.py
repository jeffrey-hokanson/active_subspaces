--- conflicted
+++ resolved
@@ -10,14 +10,6 @@
 from scipy.spatial import Delaunay
 
 def as_integrate(fun, domain, subspace, N, NMC=10):
-<<<<<<< HEAD
-    w, x, ind = as_quadrature_rule(domain, subspace, N, NMC)
-    f = SimulationRunner(fun).run(x)
-    return compute_integral(w, f, ind)
-
-def as_quadrature_rule(domain, subspace, N, NMC=10):
-    W1 = subspace.W1    
-=======
     """
     Description of as_integrate
 
@@ -32,9 +24,12 @@
         lb:
         ub:
     """
+    w, x, ind = as_quadrature_rule(domain, subspace, N, NMC)
+    f = SimulationRunner(fun).run(x)
+    return compute_integral(w, f, ind)
 
-    W1 = subspace.W1
->>>>>>> 08ca921f
+def as_quadrature_rule(domain, subspace, N, NMC=10):
+    W1 = subspace.W1    
     m, n = W1.shape
 
     if isinstance(domain,UnboundedActiveVariableDomain):
@@ -42,13 +37,8 @@
         order = []
         for i in range(domain.n):
             order.append(N)
-<<<<<<< HEAD
         y, w = gq.gauss_hermite(order)
                 
-=======
-        yp, yw = gq.gauss_hermite(order)
-
->>>>>>> 08ca921f
     elif isinstance(domain,BoundedActiveVariableDomain):
         avmap = BoundedActiveVariableMap(subspace)
         if domain.n == 1:
@@ -59,22 +49,8 @@
             y, w = zonotope_quadrature_rule(vert, W1, N)
     else:
         raise Exception('Shit, yo!')
-<<<<<<< HEAD
-        
     x, ind = avmap.inverse(y,NMC)
     return w, x, ind
-=======
-
-    xp, ind = amap.inverse(yp,NMC)
-
-    f = SimulationRunner(fun).run(xp)
-    Ef, Vf = conditional_expectation(f, ind)
-
-    mu = np.dot(Ef, yw)
-    sig2 = np.dot(Vf, yw*yw) / NMC
-    lb, ub = mu - 1.96*np.sqrt(sig2), mu + 1.96*np.sqrt(sig2)
-    return mu, lb, ub
->>>>>>> 08ca921f
 
 def interval_quadrature_rule(a, b, W1, N, NX=10000):
     """
@@ -137,8 +113,7 @@
     weights = np.zeros((T.nsimplex, 1))
     for i in range(T.nsimplex):
         weights[i] = np.sum(I==i) / float(NX)
-
-    return points, weights
+    return points.reshape((T.nsimplex,n)), weights.reshape((T.nsimplex,1))
     
 def compute_integral(w, f, ind):
     NMC = np.sum(ind==0)
@@ -147,4 +122,4 @@
     mu = np.dot(Ef.T, w)
     sig2 = np.dot(Vf.T, w*w) / NMC
     lb, ub = mu - 1.96*np.sqrt(sig2), mu + 1.96*np.sqrt(sig2)
-    return mu, lb, ub+    return mu, lb, ub
