--- conflicted
+++ resolved
@@ -4,7 +4,6 @@
 class ResponseSurface():
     def train(self, X, f):
         raise NotImplementedError()
-<<<<<<< HEAD
         
     def predict(self, X, compgrad=False, compvar=False):
         raise NotImplementedError()
@@ -13,22 +12,11 @@
         return self.predict(X, compgrad=True)[1]
         
     def __call__(self, X):
-=======
-
-    def predict(self,X,compgrad=False,compvar=False):
-        raise NotImplementedError()
-
-    def gradient(self,X):
-        return self.predict(X,compgrad=True)[1]
-
-    def __call__(self,X):
->>>>>>> 08ca921f
         return self.predict(X)[0]
 
 class PolynomialRegression(ResponseSurface):
     def __init__(self, N=2):
         self.N = N
-<<<<<<< HEAD
         
     def train(self, X, f):
         X, M, m = process_inputs(X)
@@ -36,27 +24,12 @@
         B, indices = polynomial_bases(X,  self.N)
         Q, R = np.linalg.qr(B)
         poly_weights = np.linalg.solve(R, np.dot(Q.T, f))
-        
-=======
-
-    def train(self,X,f):
-        X,M,m = process_inputs(X)
-
-        B,indices = polynomial_bases(X,self.N)
-        Q,R = np.linalg.qr(B)
-        poly_weights = np.linalg.solve(R,np.dot(Q.T,f))
-
->>>>>>> 08ca921f
+
         # store data
         self.X, self.f = X, f
         self.poly_weights = poly_weights
-<<<<<<< HEAD
         self.Q, self.R = Q, R
-        
-=======
-        self.Q,self.R = Q,R
-
->>>>>>> 08ca921f
+
         # organize linear and quadratic coefficients
         self.g = poly_weights[1:m+1].copy()
         if self.N > 1:
@@ -72,7 +45,6 @@
                 else:
                     raise Exception('Error creating quadratic coefficients.')
             self.H = H
-<<<<<<< HEAD
         
     def predict(self, X, compgrad=False, compvar=False):
         X, M, m = process_inputs(X)
@@ -80,16 +52,6 @@
         B = polynomial_bases(X, self.N)[0]
         f = np.dot(B, self.poly_weights).reshape((M, 1))
         
-=======
-
-    def predict(self,X,compgrad=False,compvar=False):
-        X,M,m = process_inputs(X)
-
-        B = polynomial_bases(X,self.N)[0]
-        f = np.dot(B,self.poly_weights)
-        f = f.reshape((M,1))
-
->>>>>>> 08ca921f
         if compgrad:
             dB = grad_polynomial_bases(X, self.N)
             df = np.zeros((M, m))
@@ -104,46 +66,24 @@
             v = np.var(self.f)*np.diag(np.dot(R.T, R))
             v = v.reshape((M, 1))
         else:
-            v = None
-<<<<<<< HEAD
-            
+            v = None            
         return f, df, v
 
 class GaussianProcess():
     def __init__(self, N=2, e=None, gl=0.0, gu=10.0, v=None):
-=======
-
-        return f,df,v
-
-class GaussianProcess(ResponseSurface):
-    def __init__(self,N=2,e=None,gl=0.0,gu=10.0,v=None):
->>>>>>> 08ca921f
         self.N = N
         self.e = e
         self.gl, self.gu = gl, gu
         self.v = v
-<<<<<<< HEAD
         
     def train(self, X, f):
         X, M, m = process_inputs(X)
-            
-=======
-
-    def train(self,X,f):
-        X,M,m = process_inputs(X)
-
->>>>>>> 08ca921f
         if self.e is None:
             e = np.hstack((np.ones(m), np.array([np.var(f)])))
         else:
             e = self.e
-<<<<<<< HEAD
         g = fminbound(negative_log_likelihood, self.gl, self.gu, args=(X, f, e, self.N, self.v, ))
-        
-=======
-        g = fminbound(negative_log_likelihood,self.gl,self.gu,args=(X,f,e,self.N,self.v,))
-
->>>>>>> 08ca921f
+
         # set parameters
         sig = g*np.sum(e)
         ell = sig/e[:m]
@@ -154,7 +94,6 @@
             K += g*np.sum(e[m:])*np.eye(M)
         else:
             K += np.diag(self.v)
-<<<<<<< HEAD
         radial_weights = np.linalg.solve(K, f)
         
         # coefficients of polynomial basis
@@ -182,35 +121,6 @@
         f += np.dot(R, self.poly_weights)
         f = f.reshape((M, 1))
         
-=======
-        radial_weights = np.linalg.solve(K,f)
-
-        # coefficients of polynomial basis
-        B = polynomial_bases(X,self.N)[0]
-        A = np.dot(B.T,np.linalg.solve(K,B))
-        poly_weights = np.linalg.solve(A,np.dot(B.T,radial_weights))
-
-        # store parameters
-        self.X,self.f = X,f
-        self.sig,self.ell = sig,ell
-        self.radial_weights,self.poly_weights = radial_weights,poly_weights
-        self.K,self.A,self.B = K,A,B
-
-    def predict(self,X,compgrad=False,compvar=False):
-        X,M,m = process_inputs(X)
-
-        # predict without polys
-        K = exponential_squared_covariance(self.X,X,self.sig,self.ell)
-        f = np.dot(K.T,self.radial_weights)
-
-        # update with polys
-        P = np.linalg.solve(self.K,K)
-        B = polynomial_bases(X,self.N)[0]
-        R = B - np.dot(P.T,self.B)
-        f += np.dot(R,self.poly_weights)
-        f = f.reshape((M,1))
-
->>>>>>> 08ca921f
         if compgrad:
             dK = grad_exponential_squared_covariance(self.X, X, self.sig, self.ell)
             dB = grad_polynomial_bases(X, self.N)
@@ -231,13 +141,9 @@
             v = v.reshape((M, 1))
         else:
             v = None
-<<<<<<< HEAD
             
         return f, df, v
-=======
-
-        return f,df,v
->>>>>>> 08ca921f
+
 
 def negative_log_likelihood(g, X, f, e, N, v):
     M, m = X.shape
@@ -299,17 +205,10 @@
         ind = I[i,:]
         B[:,i] = np.prod(np.power(X, ind), axis=1)
     return B,I
-<<<<<<< HEAD
     
 def grad_polynomial_bases(X, N):
     M, m = X.shape
     I = index_set(N, m)
-=======
-
-def grad_polynomial_bases(X,N):
-    M,m = X.shape
-    I = index_set(N,m)
->>>>>>> 08ca921f
     n = I.shape[0]
     B = np.zeros((M, n, m))
     for k in range(m):
@@ -336,7 +235,6 @@
             T = np.hstack((i*np.ones((m, 1)), II))
             I = np.vstack((I, T))
     return I
-<<<<<<< HEAD
     
 def index_set(n, d):
     I = np.zeros((1, d))
@@ -355,12 +253,3 @@
     else:
         raise Exception('Bad inputs.')
     return X, M, m
-=======
-
-def index_set(n,d):
-    I = np.zeros((1,d))
-    for i in range(1,n+1):
-        II = full_index_set(i,d)
-        I = np.vstack((I,II))
-    return I[:,::-1]
->>>>>>> 08ca921f
